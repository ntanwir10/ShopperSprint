import { EventEmitter } from "events";
import { getRedis } from "../database/connection";

export interface ScrapingHealthMetrics {
  sourceId: string;
  sourceName: string;
  status: "healthy" | "warning" | "critical" | "unknown";
  lastSuccessfulScrape: Date | null;
  lastError: string | null;
  successRate: number;
  averageResponseTime: number;
  totalRequests: number;
  errorCount: number;
  lastCheck: Date;
}

export interface AlertConfig {
  successRateThreshold: number; // Below this percentage triggers warning
  responseTimeThreshold: number; // Above this milliseconds triggers warning
  errorCountThreshold: number; // Above this count triggers warning
  checkInterval: number; // How often to check health (in milliseconds)
}

export interface Alert {
  id: string;
  sourceId: string;
  sourceName: string;
  type: "warning" | "critical" | "recovery";
  message: string;
  timestamp: Date;
  acknowledged: boolean;
  acknowledgedBy?: string;
  acknowledgedAt?: Date;
}

export class MonitoringService extends EventEmitter {
  private metrics: Map<string, ScrapingHealthMetrics> = new Map();
  private alerts: Alert[] = [];
  private config: AlertConfig;
  private healthCheckInterval: NodeJS.Timeout | null = null;
  private redis: any;

  constructor(config: Partial<AlertConfig> = {}) {
    super();
    this.config = {
      successRateThreshold: 80, // 80% success rate threshold
      responseTimeThreshold: 10000, // 10 seconds response time threshold
      errorCountThreshold: 5, // 5 consecutive errors
      checkInterval: 5 * 60 * 1000, // Check every 5 minutes
      ...config,
    };

    // Don't initialize Redis immediately - lazy initialize when needed
    this.redis = null;
  }

  /**
   * Lazy initialize Redis connection
   */
  private async ensureRedis(): Promise<void> {
    if (!this.redis) {
      try {
        this.redis = getRedis();
        this.startHealthChecks();
      } catch (error) {
<<<<<<< HEAD
        console.error(
          "Failed to initialize Redis in MonitoringService:",
          error
        );
=======
        console.error("Failed to initialize Redis in MonitoringService:", error);
>>>>>>> 5557241c
        this.redis = null;
      }
    }
  }

  /**
   * Update metrics for a scraping source
   */
  async updateMetrics(
    sourceId: string,
    metrics: Partial<ScrapingHealthMetrics>
  ): Promise<void> {
    await this.ensureRedis(); // Ensure Redis is initialized

    const current = this.metrics.get(sourceId) || {
      sourceId,
      sourceName: "Unknown",
      status: "unknown",
      lastSuccessfulScrape: null,
      lastError: null,
      successRate: 100,
      averageResponseTime: 0,
      totalRequests: 0,
      errorCount: 0,
      lastCheck: new Date(),
    };

    const updated = { ...current, ...metrics, lastCheck: new Date() };

    // Calculate success rate
    if (updated.totalRequests > 0) {
      updated.successRate =
        ((updated.totalRequests - updated.errorCount) / updated.totalRequests) *
        100;
    }

    // Determine status
    updated.status = this.calculateStatus(updated);

    this.metrics.set(sourceId, updated);

    // Store in Redis for persistence
    await this.persistMetrics(sourceId, updated);

    // Emit metrics update event
    this.emit("metricsUpdated", sourceId, updated);

    // Check if we need to create alerts
    this.checkForAlerts(updated);
  }

  /**
   * Check if metrics warrant creating alerts
   */
  private checkForAlerts(metrics: ScrapingHealthMetrics): void {
    // Check for critical status
    if (metrics.status === "critical") {
      this.createAlert({
        sourceId: metrics.sourceId,
        sourceName: metrics.sourceName,
        type: "critical",
        message: `Source ${
          metrics.sourceName
        } is in critical state. Success rate: ${metrics.successRate.toFixed(
          1
        )}%, Last error: ${metrics.lastError || "None"}`,
      });
    }
    // Check for warning status
    else if (metrics.status === "warning") {
      this.createAlert({
        sourceId: metrics.sourceId,
        sourceName: metrics.sourceName,
        type: "warning",
        message: `Source ${
          metrics.sourceName
        } is showing warning signs. Success rate: ${metrics.successRate.toFixed(
          1
        )}%, Response time: ${metrics.averageResponseTime}ms`,
      });
    }
  }

  /**
   * Get health metrics for all sources
   */
  async getAllMetrics(): Promise<ScrapingHealthMetrics[]> {
    await this.ensureRedis(); // Ensure Redis is initialized
    return Array.from(this.metrics.values());
  }

  /**
   * Get health metrics for a specific source
   */
<<<<<<< HEAD
  async getSourceMetrics(
    sourceId: string
  ): Promise<ScrapingHealthMetrics | null> {
=======
  async getSourceMetrics(sourceId: string): Promise<ScrapingHealthMetrics | null> {
>>>>>>> 5557241c
    await this.ensureRedis(); // Ensure Redis is initialized
    return this.metrics.get(sourceId) || null;
  }

  /**
   * Get all active alerts
   */
  async getActiveAlerts(): Promise<Alert[]> {
    await this.ensureRedis(); // Ensure Redis is initialized
    return this.alerts.filter((alert) => !alert.acknowledged);
  }

  /**
   * Acknowledge an alert
   */
<<<<<<< HEAD
  async acknowledgeAlert(
    alertId: string,
    acknowledgedBy: string
  ): Promise<boolean> {
=======
  async acknowledgeAlert(alertId: string, acknowledgedBy: string): Promise<boolean> {
>>>>>>> 5557241c
    await this.ensureRedis(); // Ensure Redis is initialized
    const alert = this.alerts.find((a) => a.id === alertId);
    if (alert) {
      alert.acknowledged = true;
      alert.acknowledgedBy = acknowledgedBy;
      alert.acknowledgedAt = new Date();
      this.emit("alertAcknowledged", alertId, acknowledgedBy);
      return true;
    }
    return false;
  }

  /**
   * Start periodic health checks
   */
  private startHealthChecks(): void {
    if (this.healthCheckInterval) {
      clearInterval(this.healthCheckInterval);
    }

    this.healthCheckInterval = setInterval(() => {
      this.performHealthCheck();
    }, this.config.checkInterval);

    // Perform initial health check
    this.performHealthCheck();
  }

  /**
   * Perform a comprehensive health check
   */
  private async performHealthCheck(): Promise<void> {
    await this.ensureRedis(); // Ensure Redis is initialized
    try {
      const sources = Array.from(this.metrics.values());

      for (const source of sources) {
        const healthStatus = await this.checkSourceHealth(source);

        if (healthStatus.status !== source.status) {
<<<<<<< HEAD
          await this.updateMetrics(source.sourceId, {
            status: healthStatus.status,
          });
=======
          await this.updateMetrics(source.sourceId, { status: healthStatus.status });
>>>>>>> 5557241c

          // Create status change alert
          if (healthStatus.status === "critical") {
            this.createAlert({
              sourceId: source.sourceId,
              sourceName: source.sourceName,
              type: "critical",
              message: `Source ${
                source.sourceName
              } is in critical state. Success rate: ${source.successRate.toFixed(
                1
              )}%, Last error: ${source.lastError || "None"}`,
            });
          } else if (healthStatus.status === "warning") {
            this.createAlert({
              sourceId: source.sourceId,
              sourceName: source.sourceName,
              type: "warning",
              message: `Source ${
                source.sourceName
              } is showing warning signs. Success rate: ${source.successRate.toFixed(
                1
              )}%, Response time: ${source.averageResponseTime}ms`,
            });
          } else if (
            healthStatus.status === "healthy" &&
            source.status !== "healthy"
          ) {
            this.createAlert({
              sourceId: source.sourceId,
              sourceName: source.sourceName,
              type: "recovery",
              message: `Source ${
                source.sourceName
              } has recovered and is now healthy. Success rate: ${source.successRate.toFixed(
                1
              )}%`,
            });
          }
        }
      }

      this.emit("healthCheckCompleted", sources);
    } catch (error) {
      console.error("Health check failed:", error);
      this.emit("healthCheckFailed", error);
    }
  }

  /**
   * Check health of a specific source
   */
<<<<<<< HEAD
  private async checkSourceHealth(source: ScrapingHealthMetrics): Promise<{
    status: "healthy" | "warning" | "critical" | "unknown";
  }> {
=======
  private async checkSourceHealth(
    source: ScrapingHealthMetrics
  ): Promise<{ status: "healthy" | "warning" | "critical" | "unknown" }> {
    await this.ensureRedis(); // Ensure Redis is initialized
>>>>>>> 5557241c
    const now = new Date();

    // Check if source is too old (no recent activity)
    if (source.lastCheck) {
      // Ensure lastCheck is a Date object
      const lastCheckDate =
        source.lastCheck instanceof Date
          ? source.lastCheck
          : new Date(source.lastCheck);
      if (now.getTime() - lastCheckDate.getTime() > 30 * 60 * 1000) {
        return { status: "unknown" };
      }
    }

    // Check success rate
    if (source.successRate < 50) {
      return { status: "critical" };
    } else if (source.successRate < this.config.successRateThreshold) {
      return { status: "warning" };
    }

    // Check response time
    if (source.averageResponseTime > this.config.responseTimeThreshold * 2) {
      return { status: "critical" };
    } else if (source.averageResponseTime > this.config.responseTimeThreshold) {
      return { status: "warning" };
    }

    // Check error count
    if (source.errorCount > this.config.errorCountThreshold * 2) {
      return { status: "critical" };
    } else if (source.errorCount > this.config.errorCountThreshold) {
      return { status: "warning" };
    }

    return { status: "healthy" };
  }

  /**
   * Create a new alert
   */
  private createAlert(
    alertData: Omit<Alert, "id" | "timestamp" | "acknowledged">
  ): void {
    const alert: Alert = {
      ...alertData,
      id: `alert_${Date.now()}_${Math.random().toString(36).substr(2, 9)}`,
      timestamp: new Date(),
      acknowledged: false,
    };

    this.alerts.push(alert);

    // Store in Redis
    this.persistAlert(alert);

    // Emit alert event
    this.emit("alertCreated", alert);

    // Keep only last 100 alerts
    if (this.alerts.length > 100) {
      this.alerts = this.alerts.slice(-100);
    }
  }

  /**
   * Calculate overall status based on metrics
   */
  private calculateStatus(
    metrics: ScrapingHealthMetrics
  ): "healthy" | "warning" | "critical" | "unknown" {
    if (
      metrics.successRate < 50 ||
      metrics.averageResponseTime > this.config.responseTimeThreshold * 2
    ) {
      return "critical";
    } else if (
      metrics.successRate < this.config.successRateThreshold ||
      metrics.averageResponseTime > this.config.responseTimeThreshold ||
      metrics.errorCount > this.config.errorCountThreshold
    ) {
      return "warning";
    }
    return "healthy";
  }

  /**
   * Persist metrics to Redis
   */
  private async persistMetrics(
    sourceId: string,
    metrics: ScrapingHealthMetrics
  ): Promise<void> {
    await this.ensureRedis(); // Ensure Redis is initialized
    try {
      if (this.redis) {
        await this.redis.setEx(
          `scraping:metrics:${sourceId}`,
          3600, // 1 hour TTL
          JSON.stringify(metrics)
        );
      }
    } catch (error) {
      console.error("Failed to persist metrics to Redis:", error);
    }
  }

  /**
   * Persist alert to Redis
   */
  private async persistAlert(alert: Alert): Promise<void> {
    await this.ensureRedis(); // Ensure Redis is initialized
    try {
      if (this.redis) {
        await this.redis.setEx(
          `scraping:alert:${alert.id}`,
          86400, // 24 hours TTL
          JSON.stringify(alert)
        );
      }
    } catch (error) {
      console.error("Failed to persist alert to Redis:", error);
    }
  }

  /**
   * Load metrics from Redis on startup
   */
  async loadPersistedData(): Promise<void> {
    await this.ensureRedis(); // Ensure Redis is initialized
    try {
      if (!this.redis) return;

      // Load metrics
      const metricKeys = await this.redis.keys("scraping:metrics:*");
      for (const key of metricKeys) {
        const data = await this.redis.get(key);
        if (data) {
          const metrics: ScrapingHealthMetrics = JSON.parse(data);
          this.metrics.set(metrics.sourceId, metrics);
        }
      }

      // Load alerts
      const alertKeys = await this.redis.keys("scraping:alert:*");
      for (const key of alertKeys) {
        const data = await this.redis.get(key);
        if (data) {
          const alert: Alert = JSON.parse(data);
          this.alerts.push(alert);
        }
      }

      console.log(
        `Loaded ${this.metrics.size} metrics and ${this.alerts.length} alerts from Redis`
      );
    } catch (error) {
      console.error("Failed to load persisted data from Redis:", error);
    }
  }

  /**
   * Get system health summary
   */
  async getSystemHealth(): Promise<{
    totalSources: number;
    healthySources: number;
    warningSources: number;
    criticalSources: number;
    unknownSources: number;
    activeAlerts: number;
    overallStatus: string;
  }> {
    await this.ensureRedis(); // Ensure Redis is initialized
    const sources = Array.from(this.metrics.values());
    const healthy = sources.filter((s) => s.status === "healthy").length;
    const warning = sources.filter((s) => s.status === "warning").length;
    const critical = sources.filter((s) => s.status === "critical").length;
    const unknown = sources.filter((s) => s.status === "unknown").length;
    const activeAlerts = (await this.getActiveAlerts()).length;

    let overallStatus = "healthy";
    if (critical > 0) overallStatus = "critical";
    else if (warning > 0) overallStatus = "warning";
    else if (unknown > sources.length * 0.5) overallStatus = "unknown";

    return {
      totalSources: sources.length,
      healthySources: healthy,
      warningSources: warning,
      criticalSources: critical,
      unknownSources: unknown,
      activeAlerts,
      overallStatus,
    };
  }

  /**
   * Stop health checks and cleanup
   */
  stop(): void {
    if (this.healthCheckInterval) {
      clearInterval(this.healthCheckInterval);
      this.healthCheckInterval = null;
    }
    this.removeAllListeners();
  }
}

// Export singleton instance
export const monitoringService = new MonitoringService();<|MERGE_RESOLUTION|>--- conflicted
+++ resolved
@@ -63,14 +63,7 @@
         this.redis = getRedis();
         this.startHealthChecks();
       } catch (error) {
-<<<<<<< HEAD
-        console.error(
-          "Failed to initialize Redis in MonitoringService:",
-          error
-        );
-=======
         console.error("Failed to initialize Redis in MonitoringService:", error);
->>>>>>> 5557241c
         this.redis = null;
       }
     }
@@ -165,13 +158,7 @@
   /**
    * Get health metrics for a specific source
    */
-<<<<<<< HEAD
-  async getSourceMetrics(
-    sourceId: string
-  ): Promise<ScrapingHealthMetrics | null> {
-=======
   async getSourceMetrics(sourceId: string): Promise<ScrapingHealthMetrics | null> {
->>>>>>> 5557241c
     await this.ensureRedis(); // Ensure Redis is initialized
     return this.metrics.get(sourceId) || null;
   }
@@ -187,14 +174,7 @@
   /**
    * Acknowledge an alert
    */
-<<<<<<< HEAD
-  async acknowledgeAlert(
-    alertId: string,
-    acknowledgedBy: string
-  ): Promise<boolean> {
-=======
   async acknowledgeAlert(alertId: string, acknowledgedBy: string): Promise<boolean> {
->>>>>>> 5557241c
     await this.ensureRedis(); // Ensure Redis is initialized
     const alert = this.alerts.find((a) => a.id === alertId);
     if (alert) {
@@ -235,13 +215,7 @@
         const healthStatus = await this.checkSourceHealth(source);
 
         if (healthStatus.status !== source.status) {
-<<<<<<< HEAD
-          await this.updateMetrics(source.sourceId, {
-            status: healthStatus.status,
-          });
-=======
           await this.updateMetrics(source.sourceId, { status: healthStatus.status });
->>>>>>> 5557241c
 
           // Create status change alert
           if (healthStatus.status === "critical") {
@@ -294,16 +268,10 @@
   /**
    * Check health of a specific source
    */
-<<<<<<< HEAD
-  private async checkSourceHealth(source: ScrapingHealthMetrics): Promise<{
-    status: "healthy" | "warning" | "critical" | "unknown";
-  }> {
-=======
   private async checkSourceHealth(
     source: ScrapingHealthMetrics
   ): Promise<{ status: "healthy" | "warning" | "critical" | "unknown" }> {
     await this.ensureRedis(); // Ensure Redis is initialized
->>>>>>> 5557241c
     const now = new Date();
 
     // Check if source is too old (no recent activity)
